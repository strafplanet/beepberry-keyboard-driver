# BBQX0KBD

BBQX0KBD is an I2C Keyboard Device Driver for keyboard devices made by [Solder Party](https://www.solder.party/community/).  The following keyboards are currently supported by this driver: 
1. [BB Q10 Keyboard PMOD](https://www.tindie.com/products/arturo182/bb-q10-keyboard-pmod/)
2. [Keyboard FeatherWing](https://www.tindie.com/products/arturo182/keyboard-featherwing-qwerty-keyboard-26-lcd/)
3. [BBQ20KBD](https://www.tindie.com/products/arturo182/bb-q20-keyboard-with-trackpad-usbi2cpmod/)

**The current version supports the devices as Console Keyboards only, the desktop GUI usage has minor issues.**

The drivers are named so (with an 'X'), so as to support future products by the original creator. The driver is mainly developed and tested on the following SBCs from [Raspberry Pi Foundation's](https://www.raspberrypi.org)

1. [Raspberry Pi Zero W](https://www.raspberrypi.com/products/raspberry-pi-zero-w/)
2. [Raspberry Pi Zero 2 W](https://www.raspberrypi.com/products/raspberry-pi-zero-2-w/)
3. [Raspberry Pi 3 Model B](https://www.raspberrypi.com/products/raspberry-pi-3-model-b/). 

## Modifications

Corresponding firmware PR: https://github.com/sqfmi/i2c_puppet/pull/1

## Modifications

- Supports sticky modifier keys. Must be used with the corresponding RP2040 firmware
  - Holding a modifier key (shift, physical alt, Symbol) while typing an alpha keys will apply the modifier to all alpha keys until the modifier is released.
  - One press and release of the modifier will enter sticky mode, applying the modifier to the next alpha key only. If the same modifier key is pressed and released again in sticky mode, it will be canceled.
- Call is mapped to Control
- Berry key is mapped to Tmux prefix (customize the prefix in the keymap file)
- Touchpad click enters Meta mode (more on this later). Double click enters touchpad scroll mode
- Back is mapped to Escape
- Holding End Call runs the power-off routine on the RP2040, but does not send an actual key to Linux
- Physical Alt is mapped to symbols via the keymap file
- Symbol is mapped to AltGr (Right Alt), mapped to more symbols via the keymap file

Integrates with [Sharp DRM driver](https://github.com/ardangelo/sharp-drm-driver)

- Draws visual mode indicators over display contents
- Indicators for Shift, Phys. Alt, Control, Alt, Symbol, Meta mode
- Meta mode key 0 toggles display color inversion

Adds the following sysfs entries under `/sys/firmware/beepberry`:

- `led`: 0 to disable LED, 1 to enable. Write-only.
- `led_red`, `led_green`, `led_blue`: set LED color intensity from 0 to 255. Write-
only.
- `keyboard_backlight`: set keyboard brightness from 0 to 255. Write-only.
- `battery_raw`: raw numerical battery level as reported by firmware. Read-only.
- `battery_volts`: battery voltage estimation. Read-only

Module parameters:

Write to `/sys/module/bbqX0kbd/parameters/<param>` to set, or unload and
reload the module with `bbqX0kbd param=val`.

- `touchpad`: one of `meta` or `keys`
  - `meta`: default, will use the touchpad button to enable or disable meta mode.
    See section below for how to use meta mode.
  - `keys`: touchpad always on, swiping sends arrow keys, clicking sends Enter.

### Meta mode

Meta mode is a modal layer that assists in rapidly moving the cursor and scrolling
with single keypresses.
To enter meta mode, click the touchpad button once. Then, the following keymap is applied, staying in
meta mode until dismissed:

- E: up, S: down, W: left, D: right. Why not WASD? This way, you can place your thumb in the middle of  all four of these keys, and more fluidly move the cursor without mistyping.
- R: Home, F: End, O: PageUp, P: PageDown
- Q: Alt+Left (back one word), A: Alt+Right (forward one word)
- T: Tab (dismisses meta mode)
- X: Apply Control to next key (dismisses meta mode)
- C: Apply Alt to next key (dismisses meta mode)
<<<<<<< HEAD
- 0: Toggle Sharp display inversion
- N: Decrease keyboard brightness
- M: Increase keyboard brightness
- $: Toggle keyboard backlight
- Touchpad click (while in meta mode): Enable touchpad scroll mode (up and down arrrow keys). Meta mode
  keys will continue to work as normal. Exiting meta mode will also exit touchpad scroll mode. Subsequent
  clicks of the touchpad will type Enter.
=======
- Touchpad click (while in meta mode): Enable touchpad scroll mode (up and down arrrow keys). Meta mode  keys will continue to work as normal. Exiting meta mode will also exit touchpad scroll mode. Subsequent  clicks of the touchpad will type Enter.
>>>>>>> d6f92ee7
- Esc: (Back button): exit meta mode

Typing any other key while in meta mode will exit meta mode and send the key as if it was typed normally.

### The rest of the Readme

I have not yet updated any other part of the Readme file.

## Features
The original [source code](https://github.com/arturo182/bbq10pmod_module) by [arturo182](https://github.com/arturo182), is a good starting point from where this driver builds on. This driver offers the following features:

- Ability to use the keyboard without needing an extra Interrupt Signal.
- Ability to use lower and upper case letters.
- Ability to use SYM Key on Keyboard as Right Alt (or Alt Gr).
- Caps Lock and Num Lock.
- Control Keyboard and Screen* Brightness from key presses.
- Ability to assign different functionality to trackpad, either as a mouse or a single Home Button.**
- Control Volume from key presses.***
- Software shutdown of keyboard and screen backlights when driver is removed.
- Minimum effort to change I2C Peripheral address for Keyboard.

*Available only on [Keyboard FeatherWing](https://www.tindie.com/products/arturo182/keyboard-featherwing-qwerty-keyboard-26-lcd/) for now.

**Available only on [BBQ20KBD](https://www.tindie.com/products/arturo182/bb-q20-keyboard-with-trackpad-usbi2cpmod/) for now.

***Not tested this feature 100%.

## Keyboard Layout

The keyboard layout is shown below. 

The top row is unique to the [Keyboard FeatherWing](https://www.tindie.com/products/arturo182/keyboard-featherwing-qwerty-keyboard-26-lcd/), while the [BBQ20KBD](https://www.tindie.com/products/arturo182/bb-q20-keyboard-with-trackpad-usbi2cpmod/) has a similar top key row, with the essential difference that it uses a trackpad instead of 5-way key. Even then, except for the `CTRL` Key, every other keypress on this row can be executed from the keyboard/[BB Q10 Keyboard PMOD](https://www.tindie.com/products/arturo182/bb-q10-keyboard-pmod/) module itself.

By default, each key on the keyboard itself signifies the middle element mentioned in the layout below.

To access the keys mentioned above a character, press and hold `LFTALT` (Left alt) and press the desired key. For example, `Key(/)` is presented by `LFTALT`+`G`.

To access the keys mentioned below a character, press and hold `RTALT` (Right alt) and press the desired key. For example, `Key(=)` is presented by `RTALT`+`I`.

Upper Case Letters can be executed by pressing `LEFT_SHIFT` + the key.

Caps Lock is toggled by pressing `LFTALT` + `LEFT_SHIFT`.

Num Lock is toggled by pressing `LFTALT` + `RIGHT_SHIFT`.

Screen Brightness can be increased or decreased by `RTALT`+`Q` and `RTALT`+`W` respectively. Toggling the same is done by `RTALT`+`S`.

Keyboard Brightness can be increased or decreased by `RTALT`+`K` and `RTALT`+`L` respectively. Toggling the same is done by `RTALT`+`$`.

Volume can be increased or decreased by `RTALT`+`Z` and `RTALT`+`X` respectively. Muting the same is done by `RTALT`+`~`.
``` 
 *		   BBQ10KBD PMOD KEYBOARD LAYOUT
 *
 *	+------+-----+----+----+----+----+----+-----+-----+-------+
 *	|#     |1    |2   |3   |(   |   )|_   |    -|    +|      @|
 *	|  Q   |  W  | E  | R  | T  |  Y |  U |  I  |  O  |   P   |
 *	|    S+|   S-|PgUp|PgDn|   \|UP  |^   |=    |{    |}      |
 *	+------+-----+----+----+----+----+----+-----+-----+-------+
 *	|*     |4    |5   |6   |/   |   :|;   |    '|    "|    ESC|
 *	|  A   |  S  | D  | F  | G  |  H |  J |  K  |  L  |  BKSP |
 *	|     ?|   Sx|   [|   ]|LEFT|HOME|RGHT|V+   |V-   |DLT    |
 *	+------+-----+----+----+----+----+----+-----+-----+-------+
 *	|      |7    |8   |9   |?   |   !|,   |    .|    `|       |
 *	|LFTALT|  Z  | X  | C  | V  |  B |  N |  M  |  $  | ENTER |
 *	|      |   K+|  K-|   °|   <|DOWN|>   |MENU |Vx   |       |
 *	+------+-----+----+----+----+----+----+-----+-----+-------+
 *	|            |0   |TAB                |     |             |
 *	| LEFT_SHIFT | ~  |       SPACE       |RTALT| RIGHT_SHIFT |
 *	|            |  Kx|                  &|     |             |
 *	+------------+----+-------------------+-----+-------------+
 *
```
```
 *		BBQ10KBD FEATHERWING KEYBOARD LAYOUT
 *
 *	+------+-----+----+----+----+----+----+-----+-----+-------+
 *	|      |          |        UP         |           |       |
 *	| Ctrl |   PgDn   |  LEFT HOME RIGHT  |   PgUp    | MENU  |
 *	|      |          |       DOWN        |           |       |
 *	+------+-----+----+----+----+----+----+-----+-----+-------+
 *	|                                                         |
 *	+------+-----+----+----+----+----+----+-----+-----+-------+
 *	|#     |1    |2   |3   |(   |   )|_   |    -|    +|      @|
 *	|  Q   |  W  | E  | R  | T  |  Y |  U |  I  |  O  |   P   |
 *	|    S+|   S-|PgDn|PgUp|   \|UP  |^   |=    |{    |}      |
 *	+------+-----+----+----+----+----+----+-----+-----+-------+
 *	|*     |4    |5   |6   |/   |   :|;   |    '|    "|    ESC|
 *	|  A   |  S  | D  | F  | G  |  H |  J |  K  |  L  |  BKSP |
 *	|     ?|   Sx|   [|   ]|LEFT|HOME|RGHT|V+   |V-   |DLT    |
 *	+------+-----+----+----+----+----+----+-----+-----+-------+
 *	|      |7    |8   |9   |?   |   !|,   |    .|    `|       |
 *	|LFTALT|  Z  | X  | C  | V  |  B |  N |  M  |  $  | ENTER |
 *	|      |   K+|  K-|   °|   <|DOWN|>   |MENU |Vx   |       |
 *	+------+-----+----+----+----+----+----+-----+-----+-------+
 *	|            |0   |TAB                |     |             |
 *	| LEFT_SHIFT | ~  |       SPACE       |RTALT| RIGHT_SHIFT |
 *	|            |  Kx|                  &|     |             |
 *	+------------+----+-------------------+-----+-------------+
 *
```
```
 *	               BBQ20KBD PMOD KEYBOARD LAYOUT
 *
 *	+------+-----+----+----+----+----+----+-----+-----+-------+
 *	|      |          |BR     ↑TPY-       |           |       |
 *	| Ctrl |   PgDn   |←TPX- BL(HOME)TPX+→|   PgUp    | MENU  |
 *	|      |          |       ↓TPY+       |           |       |
 *	+------+-----+----+----+----+----+----+-----+-----+-------+
 *	|                                                         |
 *	+------+-----+----+----+----+----+----+-----+-----+-------+
 *	|#     |1    |2   |3   |(   |   )|_   |    -|    +|      @|
 *	|  Q   |  W  | E  | R  | T  |  Y |  U |  I  |  O  |   P   |
 *	|      |     |PgDn|PgUp|   \|UP  |^   |=    |{    |}      |
 *	+------+-----+----+----+----+----+----+-----+-----+-------+
 *	|*     |4    |5   |6   |/   |   :|;   |    '|    "|    ESC|
 *	|  A   |  S  | D  | F  | G  |  H |  J |  K  |  L  |  BKSP |
 *	|     ?|     |   [|   ]|LEFT|HOME|RGHT|V+   |V-   |DLT    |
 *	+------+-----+----+----+----+----+----+-----+-----+-------+
 *	|      |7    |8   |9   |?   |   !|,   |    .|    `|       |
 *	|LFTALT|  Z  | X  | C  | V  |  B |  N |  M  |  $  | ENTER |
 *	|      |   K+|  K-|   °|   <|DOWN|>   |MENU |Vx   |       |
 *	+------+-----+----+----+----+----+----+-----+-----+-------+
 *	|            |0   |TAB                |     |             |
 *	| LEFT_SHIFT | ~  |       SPACE       |RTALT| RIGHT_SHIFT |
 *	|            |  Kx|                  &|     |             |
 *	+------------+----+-------------------+-----+-------------+
 *
```


## Pre-requisites, Download, and Installation.

### Pre-requisites

- Software Pre-requisites

  1. The Raspberry Pi must have kernel drivers installed on it.
     ```bash
     sudo apt install raspberrypi-kernel-headers
     ```
  2. The Pi must have its I2C Peripheral enabled. Run `sudo raspi-config`, then under `Interface Options`, enable `I2C`.

- Hardware Pre-rquisties: Keyboard to Raspberry Pi Hardware connections.
   0. If using the keyboard without interrupt pin (How to do so is discussed below under `Installation Options`), make the following connections:
      ```
      3.3V on Pi --> 3.3V on Keyboard Module.```
      ```GND on Pi --> GND on Keyboard Module.```
      ```SCL(Pi Pin 5/BCM GPIO 3) on Pi --> SCL on Keyboard Module.```
      ```SDA(Pi Pin 3/BCM GPIO 2) on Pi --> SDA on Keyboard Module.``` 
   1. If Interrupt Pin is used, the pin is identified from the BCM Pin Number and not the Raspberry Pi GPIO Pin number.

  Check pre-requisites with the command `i2cdetect -y 1`(one might need `sudo`). They keyboard should be on the address `0x1F`. If you are using the [Keyboard FeatherWing](https://www.tindie.com/products/arturo182/keyboard-featherwing-qwerty-keyboard-26-lcd/), the Touch sensor on the screen will also show up on `0x4B`.

### Download

Copy the Git repository from above and download it on your Pi, preferably on `/home/pi/` using the below command and change in to the folder.
```bash
git clone https://github.com/wallComputer/bbqX0kbd_driver.git
cd bbqX0kbd_driver/
```

### Installation
- To install the files with default configurations, use the `installer.sh` file.
  ```bash
  ./installer.sh --OPTION VALUE
  ```
  Where `--OPTION` is  valid configuration option discussed below.
- To remove, use the `remover.sh` file.
  ```bash
  ./remover.sh
  ```
## Installtion Options
The installation script `installer.sh` has multiple options. The description of these can be accessed by `-h` or `--h` option as below
```bash
  ./installer.sh -h
```
The following options are available:
- `--BBQX0KBD_TYPE` : Keyboard Version You want to build kernel driver for.
Available Options:
   1. BBQ10KBD_PMOD
   2. BBQ10KBD_FEATHERWING
   3. BBQ20KBD_PMOD (Default)
- `--BBQ20KBD_TRACKPAD_USE` : Use BBQ20KBD_PMOD's  trackpad either as a mouse, or as KEY_HOME.
Availabe Options:
   1. BBQ20KBD_TRACKPAD_AS_MOUSE (Default)
   2. BBQ20KBD_TRACKPAD_AS_KEYS
- `--BBQX0KBD_INT` : Build a driver that uses the external Interrupt Pin, or build one without it, polling the Keyboard instead.
Available Options:
   1. BBQX0KBD_USE_INT
   2. BBQX0KBD_NO_INT (Default)
- `--BBQX0KBD_INT_PIN` : Raspberry Pi BCM Pin Number for the Interrupt Pin. Default value is 4. Note that BCM Pin Numbers are different from Pi's header Pin Numbers.
- `--BBQX0KBD_POLL_PERIOD` : Polling Rate for the Keyboard in milliseconds. Value between 10 to 1000. Defualt is 40.
- `--BBQX0KBD_ASSIGNED_I2C_ADDRESS` : I2C Address if changed. Default Value is 0x1F.

The following examples may be useful:

```bash
./installer.sh
```
This is the default option. It creates a Keyboard Driver for BBQ20KBD on I2C Address `0x1F`. The Keyboard does not need Int Pin and instead polls the Keyboard every 40ms. The trackpad is used as a mouse, and the button is used as mouse left click. On pressing the button with Left Alt as `LFTALT + BTN_LEFT`, a mouse right key is registered.

```bash
./installer.sh --BBQX0KBD_TYPE BBQ10KBD_FEATHERWING --BBQX0KBD_INT BBQX0KBD_NO_INT --BBQX0KBD_POLL_PERIOD 25
```
This creates the kernel driver for Keyboard Featherwing. It does not use the Interrupt Pin, instead polls the keyboard every 25ms.

```bash
./installer.sh --BBQX0KBD_TYPE BBQ10KBD_PMOD --BBQX0KBD_INT BBQX0KBD_USE_INT --BBQX0KBD_INT_PIN 23
```
This creates the kernel driver for BBQ10KBD_PMOD. It does use the Interrupt Pin, namely, BCM Pin GPIO 23 (Pin 16 on the header).

```bash
./installer.sh --BBQX0KBD_TYPE BBQ20KBD_PMOD --BBQX0KBD_INT BBQX0KBD_NO_INT --BBQX0KBD_ASSIGNED_I2C_ADDRESS 0x45
```
This creates the kernel driver for BBQ20KBD_PMOD. The Driver assumes the Keyboard is available on I2C Address 0x45, as well as polls it at default poll rate of 40ms.

```bash
./installer.sh --BBQX0KBD_TYPE BBQ20KBD_PMOD --BBQ20KBD_TRACKPAD_USE BBQ20KBD_TRACKPAD_AS_KEYS
```
This creates the kernel driver for BBQ20KBD_PMOD and uses the trackpad as KEY_HOME. The Mouse movement is not registered.

After following guide, reboot your pi and on login, the Keyboard should be working on `/dev/tty1`. To view the above console, Use an LCD such as the one on the [Keyboard FeatherWing](https://www.tindie.com/products/arturo182/keyboard-featherwing-qwerty-keyboard-26-lcd/), or any other you can get to work with your Pi. The easiest way is to either use a Adafruit PiTFT, or use the below example of using [juj's](https://github.com/juj) `frcp-ili9341` project.

###(Optional) Setting Up a Screen with the Keyboard Module

[Keyboard FeatherWing](https://www.tindie.com/products/arturo182/keyboard-featherwing-qwerty-keyboard-26-lcd/) has an ILI9341 on it. Using it for the main console can be of great use. The below steps describe how to connect and control this LCD from the Pi.

  1. Hardware connections
     ```bash
     3.3V on Pi ----> 3.3V on Keyboard FeatherWing.
     GND on Pi -----> GND on Keyboard FeatherWing.
     SCLK(Pi Pin 23/BCM GPIO 11) ---> SCK on Keyboard FeatherWing.
     MOSI(Pi Pin 19/BCM GPIO 10) ---> CO on Keyboard FeatherWing.
     CE0(Pi Pin 24/BCM GPIO 8) ---> LCD_CS on Keyboard FeatherWing.
     GPIO9(Pi Pin 13/BCM GPIO 27) ---> LCD_DC on Keyboard FeatherWing.
     ```
     If you are using the [Keyboard FeatherWing](https://www.tindie.com/products/arturo182/keyboard-featherwing-qwerty-keyboard-26-lcd/), you will also need to pull the `RST` Pin on the Featherwing to `3.3V`. 
     ```bash
     3.3V on Pi ----> RST on Keyboard FeatherWing.
     ```
  2. Install git and cmake.
     ```bash
     sudo apt install git cmake
     ```
  3. Clone [juj's](https://github.com/juj) project, and create a directory `build` inside it, and change in to it.
     ```bash
     git clone https://github.com/juj/fbcp-ili9341.git
     cd fbcp-ili9341
     mkdir build
     cd build/
     ```
  4. Inside the `build` directory, run the below `cmake` command.
     ```bash
     cmake -DILI9341=ON -DSPI_BUS_CLOCK_DIVISOR=40 -DGPIO_TFT_DATA_CONTROL=27 -DSTATISTICS=0 ..
     ```
  5. Run a make command as
     ```bash
     make -j
     ```
  6. The result of the above file will be a `fbcp-ili9341` file. Place the absolute path of this file in the **last line but one** of `/etc/rc.local` as below **(assuming the absolute path is correct)**
     ```bash
     sudo /home/pi/fbcp-ili9341/build/fbcp-ili9341 &
     ```
  7. Place the below text in /boot/config.txt
     ```bash
     hdmi_group=2
     hdmi_mode=87
     hdmi_cvt=320 240 60 1 0 0 0
     hdmi_force_hotplug=1
     ```
  8. From `sudo raspi-config`, under `System Options`, set the `Boot / Auto Login` feature to `Console` or `Console Autologin`. 
  9. Reboot.
  10. On boot up, the LCD should start showing console. It might be useful to run `sudo dpkg-reconfigure console-setup` (can be done over ssh), choose the desired font and size, and place a `sudo /etc/init.d/console-setup.sh reload &` in the `/etc/rc.local` file just as in step 5.

## Customisation


- The Settings of the LCD can be changed as shown in [fbcp-ili9341](https://github.com/juj/fbcp-ili9341.git). Notably, the Data_Command Pin can be changed and Clock speed can be increased.
- Look at the `bbqX0kbd.map` file for alternate key binds. Edit it as per your need and put the new map file in correct folder (as per `installer.sh`) to be loaded correctly in `/etc/default/keyboard`. One can use `sudo loadkeys path/to/bbqX0kbd.map` while the driver is running, and press keys to check their new key bindings before placing it in the right location. Once satisfied with your keymap, run `./remover.sh &&  ./installer.sh` to reinstall everything correctly.

## Known Issues

  - The BIGGEST FLAW at the moment is that the driver does not work as intended on Desktop view. The basic keys work, so do Num Lock and Caps Lock features. However, the mapping assigned as per the above keyboard layout does not present itself. Pressing the `LFTALT` key immediately presents the alternate optional menus, which hinders getting any higher and lower keys as per the layout. Two things are suspected, either the Buster Keyboard Layout configuration has some issues (Buster has had issues in Keyboard config for me from `raspi-config`, or else it's as intended behaviour, `Alt` Key pressed on a GUI indicates using other keys for menu options and not for printing characters. 
  - `RTALT`+`$` (or the Volume Key on [BBQ20KBD](https://www.tindie.com/products/arturo182/bb-q20-keyboard-with-trackpad-usbi2cpmod/)) produces `MUTE` Key. However on Console, it also puts out the `~` key. I have not yet been able to find the cause of this issue. 
  - The entire feature of Volume control is untested as of now. `evtest` shows the `Volume Up`, `Volume Down`, and `MUTE` keys pressed, but as the keyboard driver works the best on console only at the moment, I'm not sure how this function works on a Desktop GUI.
  - On first boot, `RTALT`+`G` or `RTALT`+`J` presents other `tty` options one can log in to, and the `RTALT`+`Y`, `RTALT`+`H`, and `RTALT`+`B` do not produce the desired keys too . This behaviour is found **only** on first boot after installing the driver, never after and the keyboard works fine from there on.
  - Rarely, the keyboard often becomes unresponsive and does not appear on the I2C Bus for extended period of time. The only solution becomes to shutdown the Pi completely (often with the need to remove power). I do not know if this is a driver issue or hardware issue, and I have not been able to replicate it often. **If you are able to replicate it, please let me know and I'll try my best to solve it in code.**

## Future Work
 - ~~Move the fifo reading task to a work queue. This will require changes in a few places, though the core logic should not change.~~ [DONE: using `delayed_work_branch`]
 - Solve the BIGGEST FLAW
 - ~~Make the code compatible with upcoming works of [Solder Party](https://www.solder.party/community/) Keyboards.~~
 - Add The touch screen sensor to Keyboard Driver itself.
 - ~~Add [Pimoroni trackball](https://shop.pimoroni.com/products/trackball-breakout) to be used as single press mouse to the screen and keyboard.~~ [Done: using different kernel driver.]
 - Solve other design flaws.
 - Use the Neopixel on the [Keyboard FeatherWing](https://www.tindie.com/products/arturo182/keyboard-featherwing-qwerty-keyboard-26-lcd/) as well as the Ambient light sensor (if possible for the latter with some cheap single channel ADC.
 - Create a PCB to make the design modular and compact.

## Contributing
Pull requests are welcome. 

## Special thanks
 - [arturo182](https://github.com/arturo182) & [Solder Party](https://www.solder.party/community/) for the amazing product. Please buy more of their new awesome stuff and join their discord for amazing upcoming stuff.
 - [juj's](https://github.com/juj) `frcp-ili9341` project for making small size screens so easy to use! 


## License
The code itself is LGPL-2.0 though I'm not going to stick it to you, I just chose what I saw, if you want to do awesome stuff useful to others with it without harming anyone, go for it and have fun just as I did.<|MERGE_RESOLUTION|>--- conflicted
+++ resolved
@@ -68,17 +68,11 @@
 - T: Tab (dismisses meta mode)
 - X: Apply Control to next key (dismisses meta mode)
 - C: Apply Alt to next key (dismisses meta mode)
-<<<<<<< HEAD
 - 0: Toggle Sharp display inversion
 - N: Decrease keyboard brightness
 - M: Increase keyboard brightness
 - $: Toggle keyboard backlight
-- Touchpad click (while in meta mode): Enable touchpad scroll mode (up and down arrrow keys). Meta mode
-  keys will continue to work as normal. Exiting meta mode will also exit touchpad scroll mode. Subsequent
-  clicks of the touchpad will type Enter.
-=======
 - Touchpad click (while in meta mode): Enable touchpad scroll mode (up and down arrrow keys). Meta mode  keys will continue to work as normal. Exiting meta mode will also exit touchpad scroll mode. Subsequent  clicks of the touchpad will type Enter.
->>>>>>> d6f92ee7
 - Esc: (Back button): exit meta mode
 
 Typing any other key while in meta mode will exit meta mode and send the key as if it was typed normally.
